const AuthView = require('./AuthView')
const Browser = require('./Browser')
const LoaderView = require('./Loader')
const Utils = require('../core/Utils')

/**
 * Class to easily generate generic views for plugins
 *
 * This class expects the plugin using to have the following attributes
 *
 * stateId {String} object key of which the plugin state is stored
 *
 * This class also expects the plugin instance using it to have the following
 * accessor methods.
 * Each method takes the item whose property is to be accessed
 * as a param
 *
 * isFolder
 *    @return {Boolean} for if the item is a folder or not
 * getItemData
 *    @return {Object} that is format ready for uppy upload/download
 * getItemIcon
 *    @return {Object} html instance of the item's icon
 * getItemSubList
 *    @return {Array} sub-items in the item. e.g a folder may contain sub-items
 * getItemName
 *    @return {String} display friendly name of the item
 * getMimeType
 *    @return {String} mime type of the item
 * getItemId
 *    @return {String} unique id of the item
 * getItemRequestPath
 *    @return {String} unique request path of the item when making calls to uppy server
 * getItemModifiedDate
 *    @return {object} or {String} date of when last the item was modified
 * getItemThumbnailUrl
 *    @return {String}
 */
module.exports = class View {
  /**
   * @param {object} instance of the plugin
   */
  constructor (plugin, opts) {
    this.plugin = plugin
    this.Provider = plugin[plugin.id]

    // set default options
    const defaultOptions = {
      viewType: 'list'
    }

    // merge default options with the ones set by user
    this.opts = Object.assign({}, defaultOptions, opts)

    // Logic
    this.addFile = this.addFile.bind(this)
    this.filterItems = this.filterItems.bind(this)
    this.filterQuery = this.filterQuery.bind(this)
    this.toggleSearch = this.toggleSearch.bind(this)
    this.getFolder = this.getFolder.bind(this)
    this.getNextFolder = this.getNextFolder.bind(this)
    this.logout = this.logout.bind(this)
    this.checkAuth = this.checkAuth.bind(this)
    this.handleAuth = this.handleAuth.bind(this)
    this.handleDemoAuth = this.handleDemoAuth.bind(this)
    this.sortByTitle = this.sortByTitle.bind(this)
    this.sortByDate = this.sortByDate.bind(this)
    this.isActiveRow = this.isActiveRow.bind(this)
    this.handleError = this.handleError.bind(this)
    this.handleScroll = this.handleScroll.bind(this)

    // Visual
    this.render = this.render.bind(this)
  }

  /**
   * Little shorthand to update the state with the plugin's state
   */
  updateState (newState) {
    let stateId = this.plugin.stateId
    const {state} = this.plugin.core

    this.plugin.core.setState({[stateId]: Object.assign({}, state[stateId], newState)})
  }

  _updateFilesAndFolders (res, files, folders) {
    this.plugin.getItemSubList(res).forEach((item) => {
      if (this.plugin.isFolder(item)) {
        folders.push(item)
      } else {
        files.push(item)
      }
    })

    this.updateState({ folders, files })
  }

  checkAuth () {
    this.updateState({ checkAuthInProgress: true })
    this.Provider.checkAuth()
      .then((authenticated) => {
        this.updateState({ checkAuthInProgress: false })
        this.plugin.onAuth(authenticated)
      })
      .catch((err) => {
        this.updateState({ checkAuthInProgress: false })
        this.handleError(err)
      })
  }

  /**
   * Based on folder ID, fetch a new folder and update it to state
   * @param  {String} id Folder id
   * @return {Promise}   Folders/files in folder
   */
  getFolder (id, name) {
    return this._loaderWrapper(
      this.Provider.list(id),
      (res) => {
        let folders = []
        let files = []
        let updatedDirectories

        const state = this.plugin.core.getState()[this.plugin.stateId]
        const index = state.directories.findIndex((dir) => id === dir.id)

        if (index !== -1) {
          updatedDirectories = state.directories.slice(0, index + 1)
        } else {
          updatedDirectories = state.directories.concat([{id, title: name || this.plugin.getItemName(res)}])
        }

        this._updateFilesAndFolders(res, files, folders)
        this.updateState({ directories: updatedDirectories })
      },
      this.handleError)
  }

  /**
   * Fetches new folder
   * @param  {Object} Folder
   * @param  {String} title Folder title
   */
  getNextFolder (folder) {
    let id = this.plugin.getItemRequestPath(folder)
    this.getFolder(id, this.plugin.getItemName(folder))
  }

  addFile (file) {
    const tagFile = {
      source: this.plugin.id,
      data: this.plugin.getItemData(file),
      name: this.plugin.getItemName(file) || this.plugin.getItemId(file),
      type: this.plugin.getMimeType(file),
      isRemote: true,
      body: {
        fileId: this.plugin.getItemId(file)
      },
      remote: {
        host: this.plugin.opts.host,
        url: `${this.Provider.fileUrl(this.plugin.getItemRequestPath(file))}`,
        body: {
          fileId: this.plugin.getItemId(file)
        }
      }
    }

    Utils.getFileType(tagFile).then(fileType => {
      if (Utils.isPreviewSupported(fileType[1])) {
        tagFile.preview = this.plugin.getItemThumbnailUrl(file)
      }
      this.plugin.core.log('Adding remote file')
<<<<<<< HEAD
      // this.plugin.core.emitter.emit('core:file-add', tagFile)
=======
>>>>>>> 117fa453
      this.plugin.core.addFile(tagFile)
    })
  }

  /**
   * Removes session token on client side.
   */
  logout () {
    this.Provider.logout(location.href)
      .then((res) => res.json())
      .then((res) => {
        if (res.ok) {
          const newState = {
            authenticated: false,
            files: [],
            folders: [],
            directories: []
          }
          this.updateState(newState)
        }
      }).catch(this.handleError)
  }

  filterQuery (e) {
    const state = this.plugin.core.getState()[this.plugin.stateId]
    this.updateState(Object.assign({}, state, {
      filterInput: e.target.value
    }))
  }

  toggleSearch () {
    const state = this.plugin.core.getState()[this.plugin.stateId]
    const searchInputEl = document.querySelector('.Browser-searchInput')

    this.updateState(Object.assign({}, state, {
      isSearchVisible: !state.isSearchVisible,
      filterInput: ''
    }))

    searchInputEl.value = ''
    if (!state.isSearchVisible) {
      searchInputEl.focus()
    }
  }

  filterItems (items) {
    const state = this.plugin.core.getState()[this.plugin.stateId]
    return items.filter((folder) => {
      return this.plugin.getItemName(folder).toLowerCase().indexOf(state.filterInput.toLowerCase()) !== -1
    })
  }

  sortByTitle () {
    const state = Object.assign({}, this.plugin.core.getState()[this.plugin.stateId])
    const {files, folders, sorting} = state

    let sortedFiles = files.sort((fileA, fileB) => {
      if (sorting === 'titleDescending') {
        return this.plugin.getItemName(fileB).localeCompare(this.plugin.getItemName(fileA))
      }
      return this.plugin.getItemName(fileA).localeCompare(this.plugin.getItemName(fileB))
    })

    let sortedFolders = folders.sort((folderA, folderB) => {
      if (sorting === 'titleDescending') {
        return this.plugin.getItemName(folderB).localeCompare(this.plugin.getItemName(folderA))
      }
      return this.plugin.getItemName(folderA).localeCompare(this.plugin.getItemName(folderB))
    })

    this.updateState(Object.assign({}, state, {
      files: sortedFiles,
      folders: sortedFolders,
      sorting: (sorting === 'titleDescending') ? 'titleAscending' : 'titleDescending'
    }))
  }

  sortByDate () {
    const state = Object.assign({}, this.plugin.core.getState()[this.plugin.stateId])
    const {files, folders, sorting} = state

    let sortedFiles = files.sort((fileA, fileB) => {
      let a = new Date(this.plugin.getItemModifiedDate(fileA))
      let b = new Date(this.plugin.getItemModifiedDate(fileB))

      if (sorting === 'dateDescending') {
        return a > b ? -1 : a < b ? 1 : 0
      }
      return a > b ? 1 : a < b ? -1 : 0
    })

    let sortedFolders = folders.sort((folderA, folderB) => {
      let a = new Date(this.plugin.getItemModifiedDate(folderA))
      let b = new Date(this.plugin.getItemModifiedDate(folderB))

      if (sorting === 'dateDescending') {
        return a > b ? -1 : a < b ? 1 : 0
      }

      return a > b ? 1 : a < b ? -1 : 0
    })

    this.updateState(Object.assign({}, state, {
      files: sortedFiles,
      folders: sortedFolders,
      sorting: (sorting === 'dateDescending') ? 'dateAscending' : 'dateDescending'
    }))
  }

  sortBySize () {
    const state = Object.assign({}, this.plugin.core.getState()[this.plugin.stateId])
    const {files, sorting} = state

    // check that plugin supports file sizes
    if (!files.length || !this.plugin.getItemData(files[0]).size) {
      return
    }

    let sortedFiles = files.sort((fileA, fileB) => {
      let a = this.plugin.getItemData(fileA).size
      let b = this.plugin.getItemData(fileB).size

      if (sorting === 'sizeDescending') {
        return a > b ? -1 : a < b ? 1 : 0
      }
      return a > b ? 1 : a < b ? -1 : 0
    })

    this.updateState(Object.assign({}, state, {
      files: sortedFiles,
      sorting: (sorting === 'sizeDescending') ? 'sizeAscending' : 'sizeDescending'
    }))
  }

  isActiveRow (file) {
    return this.plugin.core.getState()[this.plugin.stateId].activeRow === this.plugin.getItemId(file)
  }

  handleDemoAuth () {
    const state = this.plugin.core.getState()[this.plugin.stateId]
    this.updateState({}, state, {
      authenticated: true
    })
  }

  handleAuth () {
    const urlId = Math.floor(Math.random() * 999999) + 1
    const redirect = `${location.href}${location.search ? '&' : '?'}id=${urlId}`

    const authState = btoa(JSON.stringify({ redirect }))
    const link = `${this.Provider.authUrl()}?state=${authState}`

    const authWindow = window.open(link, '_blank')
    const checkAuth = () => {
      let authWindowUrl

      try {
        authWindowUrl = authWindow.location.href
      } catch (e) {
        if (e instanceof DOMException || e instanceof TypeError) {
          return setTimeout(checkAuth, 100)
        } else throw e
      }

      // split url because chrome adds '#' to redirects
      if (authWindowUrl && authWindowUrl.split('#')[0] === redirect) {
        authWindow.close()
        this._loaderWrapper(this.Provider.checkAuth(), this.plugin.onAuth, this.handleError)
      } else {
        setTimeout(checkAuth, 100)
      }
    }

    checkAuth()
  }

  handleError (error) {
    const core = this.plugin.core
    const message = core.i18n('uppyServerError')
    core.log(error.toString())
    core.emit('informer', message, 'error', 5000)
  }

  handleScroll (e) {
    const scrollPos = e.target.scrollHeight - (e.target.scrollTop + e.target.offsetHeight)
    const path = this.plugin.getNextPagePath ? this.plugin.getNextPagePath() : null

    if (scrollPos < 50 && path && !this._isHandlingScroll) {
      this.Provider.list(path)
        .then((res) => {
          const { files, folders } = this.plugin.core.getState()[this.plugin.stateId]
          this._updateFilesAndFolders(res, files, folders)
        }).catch(this.handleError)
        .then(() => { this._isHandlingScroll = false }) // always called

      this._isHandlingScroll = true
    }
  }

  // displays loader view while asynchronous request is being made.
  _loaderWrapper (promise, then, catch_) {
    promise
      .then(then).catch(catch_)
      .then(() => this.updateState({ loading: false })) // always called.
    this.updateState({ loading: true })
  }

  render (state) {
    const { authenticated, checkAuthInProgress, loading } = state[this.plugin.stateId]

    if (loading) {
      return LoaderView()
    }

    if (!authenticated) {
      return AuthView({
        pluginName: this.plugin.title,
        demo: this.plugin.opts.demo,
        checkAuth: this.checkAuth,
        handleAuth: this.handleAuth,
        handleDemoAuth: this.handleDemoAuth,
        checkAuthInProgress: checkAuthInProgress
      })
    }

    const browserProps = Object.assign({}, state[this.plugin.stateId], {
      getNextFolder: this.getNextFolder,
      getFolder: this.getFolder,
      addFile: this.addFile,
      filterItems: this.filterItems,
      filterQuery: this.filterQuery,
      toggleSearch: this.toggleSearch,
      sortByTitle: this.sortByTitle,
      sortByDate: this.sortByDate,
      logout: this.logout,
      demo: this.plugin.opts.demo,
      isActiveRow: this.isActiveRow,
      getItemName: this.plugin.getItemName,
      getItemIcon: this.plugin.getItemIcon,
      handleScroll: this.handleScroll,
      title: this.plugin.title,
      viewType: this.opts.viewType
    })

    return Browser(browserProps)
  }
}<|MERGE_RESOLUTION|>--- conflicted
+++ resolved
@@ -170,10 +170,6 @@
         tagFile.preview = this.plugin.getItemThumbnailUrl(file)
       }
       this.plugin.core.log('Adding remote file')
-<<<<<<< HEAD
-      // this.plugin.core.emitter.emit('core:file-add', tagFile)
-=======
->>>>>>> 117fa453
       this.plugin.core.addFile(tagFile)
     })
   }
