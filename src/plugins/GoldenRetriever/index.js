const Plugin = require('../../core/Plugin')
const ServiceWorkerStore = require('./ServiceWorkerStore')
const IndexedDBStore = require('./IndexedDBStore')
const MetaDataStore = require('./MetaDataStore')

/**
* The Golden Retriever plugin — restores selected files and resumes uploads
* after a closed tab or a browser crash!
*
* Uses localStorage, IndexedDB and ServiceWorker to do its magic, read more:
* https://uppy.io/blog/2017/07/golden-retriever/
*/
module.exports = class GoldenRetriever extends Plugin {
  constructor (uppy, opts) {
    super(uppy, opts)
    this.type = 'debugger'
    this.id = 'GoldenRetriever'
    this.title = 'Golden Retriever'

    const defaultOptions = {
      expires: 24 * 60 * 60 * 1000, // 24 hours
      serviceWorker: false
    }

    this.opts = Object.assign({}, defaultOptions, opts)

    this.MetaDataStore = new MetaDataStore({
      expires: this.opts.expires,
      storeName: uppy.getID()
    })
    this.ServiceWorkerStore = null
    if (this.opts.serviceWorker) {
      this.ServiceWorkerStore = new ServiceWorkerStore({ storeName: uppy.getID() })
    }
    this.IndexedDBStore = new IndexedDBStore(Object.assign(
      { expires: this.opts.expires },
      opts.indexedDB || {},
      { storeName: uppy.getID() }))

    this.saveFilesStateToLocalStorage = this.saveFilesStateToLocalStorage.bind(this)
    this.loadFilesStateFromLocalStorage = this.loadFilesStateFromLocalStorage.bind(this)
    this.loadFileBlobsFromServiceWorker = this.loadFileBlobsFromServiceWorker.bind(this)
    this.loadFileBlobsFromIndexedDB = this.loadFileBlobsFromIndexedDB.bind(this)
    this.onBlobsLoaded = this.onBlobsLoaded.bind(this)
  }

  loadFilesStateFromLocalStorage () {
    const savedState = this.MetaDataStore.load()

    if (savedState) {
      this.uppy.log('[GoldenRetriever] Recovered some state from Local Storage')
      this.uppy.setState({
        currentUploads: savedState.currentUploads || {},
        files: savedState.files || {}
      })

      this.savedPluginData = savedState.pluginData
    }
  }

  /**
   * Get file objects that are currently waiting: they've been selected,
   * but aren't yet being uploaded.
   */
  getWaitingFiles () {
    const waitingFiles = {}

    const allFiles = this.uppy.state.files
    Object.keys(allFiles).forEach((fileID) => {
      const file = this.uppy.getFile(fileID)
      if (!file.progress || !file.progress.uploadStarted) {
        waitingFiles[fileID] = file
      }
    })

    return waitingFiles
  }

  /**
   * Get file objects that are currently being uploaded. If a file has finished
   * uploading, but the other files in the same batch have not, the finished
   * file is also returned.
   */
  getUploadingFiles () {
    const uploadingFiles = {}

    const { currentUploads } = this.uppy.state
    if (currentUploads) {
      const uploadIDs = Object.keys(currentUploads)
      uploadIDs.forEach((uploadID) => {
        const filesInUpload = currentUploads[uploadID].fileIDs
        filesInUpload.forEach((fileID) => {
          uploadingFiles[fileID] = this.uppy.getFile(fileID)
        })
      })
    }

    return uploadingFiles
  }

  saveFilesStateToLocalStorage () {
    const filesToSave = Object.assign(
      this.getWaitingFiles(),
      this.getUploadingFiles()
    )

    const pluginData = {}
    // TODO Find a better way to do this?
    // Other plugins can attach a restore:get-data listener that receives this callback.
    // Plugins can then use this callback (sync) to provide data to be stored.
    this.uppy.emit('restore:get-data', (data) => {
      Object.assign(pluginData, data)
    })

    this.MetaDataStore.save({
      currentUploads: this.uppy.state.currentUploads,
      files: filesToSave,
      pluginData: pluginData
    })
  }

  loadFileBlobsFromServiceWorker () {
    this.ServiceWorkerStore.list().then((blobs) => {
      const numberOfFilesRecovered = Object.keys(blobs).length
      const numberOfFilesTryingToRecover = Object.keys(this.uppy.state.files).length
      if (numberOfFilesRecovered === numberOfFilesTryingToRecover) {
        this.uppy.log(`[GoldenRetriever] Successfully recovered ${numberOfFilesRecovered} blobs from Service Worker!`)
        this.uppy.info(`Successfully recovered ${numberOfFilesRecovered} files`, 'success', 3000)
        return this.onBlobsLoaded(blobs)
      }
      this.uppy.log('[GoldenRetriever] No blobs found in Service Worker, trying IndexedDB now...')
      return this.loadFileBlobsFromIndexedDB()
    }).catch((err) => {
      this.uppy.log('[GoldenRetriever] Failed to recover blobs from Service Worker', 'warning')
      this.uppy.log(err)
    })
  }

  loadFileBlobsFromIndexedDB () {
    this.IndexedDBStore.list().then((blobs) => {
      const numberOfFilesRecovered = Object.keys(blobs).length

      if (numberOfFilesRecovered > 0) {
        this.uppy.log(`[GoldenRetriever] Successfully recovered ${numberOfFilesRecovered} blobs from IndexedDB!`)
        this.uppy.info(`Successfully recovered ${numberOfFilesRecovered} files`, 'success', 3000)
        return this.onBlobsLoaded(blobs)
      }
      this.uppy.log('[GoldenRetriever] No blobs found in IndexedDB')
    }).catch((err) => {
      this.uppy.log('[GoldenRetriever] Failed to recover blobs from IndexedDB', 'warning')
      this.uppy.log(err)
    })
  }

  onBlobsLoaded (blobs) {
    const obsoleteBlobs = []
    const updatedFiles = Object.assign({}, this.uppy.state.files)
    Object.keys(blobs).forEach((fileID) => {
      const originalFile = this.uppy.getFile(fileID)
      if (!originalFile) {
        obsoleteBlobs.push(fileID)
        return
      }

      const cachedData = blobs[fileID]

      const updatedFileData = {
        data: cachedData,
        isRestored: true
      }
      const updatedFile = Object.assign({}, originalFile, updatedFileData)
      updatedFiles[fileID] = updatedFile

      this.uppy.generatePreview(updatedFile)
    })

    this.uppy.setState({
      files: updatedFiles
    })

    this.uppy.emit('restored', this.savedPluginData)

    if (obsoleteBlobs.length) {
      this.deleteBlobs(obsoleteBlobs).then(() => {
        this.uppy.log(`[GoldenRetriever] Cleaned up ${obsoleteBlobs.length} old files`)
      }).catch((err) => {
        this.uppy.log(`[GoldenRetriever] Could not clean up ${obsoleteBlobs.length} old files`, 'warning')
        this.uppy.log(err)
      })
    }
  }

  deleteBlobs (fileIDs) {
    const promises = []
    fileIDs.forEach((id) => {
      if (this.ServiceWorkerStore) {
        promises.push(this.ServiceWorkerStore.delete(id))
      }
      if (this.IndexedDBStore) {
        promises.push(this.IndexedDBStore.delete(id))
      }
    })
    return Promise.all(promises)
  }

  install () {
    this.loadFilesStateFromLocalStorage()

    if (Object.keys(this.uppy.state.files).length > 0) {
      if (this.ServiceWorkerStore) {
        this.uppy.log('[GoldenRetriever] Attempting to load files from Service Worker...')
        this.loadFileBlobsFromServiceWorker()
      } else {
        this.uppy.log('[GoldenRetriever] Attempting to load files from Indexed DB...')
        this.loadFileBlobsFromIndexedDB()
      }
    } else {
      this.uppy.log('[GoldenRetriever] No files need to be loaded, only restoring processing state...')
      this.onBlobsLoaded([])
    }

    this.uppy.on('file-added', (file) => {
      if (file.isRemote) return

      if (this.ServiceWorkerStore) {
        this.ServiceWorkerStore.put(file).catch((err) => {
          this.uppy.log('[GoldenRetriever] Could not store file', 'warning')
          this.uppy.log(err)
        })
      }

      this.IndexedDBStore.put(file).catch((err) => {
        this.uppy.log('[GoldenRetriever] Could not store file', 'warning')
        this.uppy.log(err)
      })
    })

<<<<<<< HEAD
    this.uppy.on('file-removed', (file) => {
      if (this.ServiceWorkerStore) this.ServiceWorkerStore.delete(file.id)
      this.IndexedDBStore.delete(file.id)
=======
    this.uppy.on('file-removed', (fileID) => {
      if (this.ServiceWorkerStore) {
        this.ServiceWorkerStore.delete(fileID).catch((err) => {
          this.uppy.log('[GoldenRetriever] Failed to remove file', 'warning')
          this.uppy.log(err)
        })
      }
      this.IndexedDBStore.delete(fileID).catch((err) => {
        this.uppy.log('[GoldenRetriever] Failed to remove file', 'warning')
        this.uppy.log(err)
      })
>>>>>>> 34851eda
    })

    this.uppy.on('complete', ({ successful }) => {
      const fileIDs = successful.map((file) => file.id)
      this.deleteBlobs(fileIDs).then(() => {
        this.uppy.log(`[GoldenRetriever] Removed ${successful.length} files that finished uploading`)
      }).catch((err) => {
        this.uppy.log(`[GoldenRetriever] Could not remove ${successful.length} files that finished uploading`, 'warning')
        this.uppy.log(err)
      })
    })

    this.uppy.on('state-update', this.saveFilesStateToLocalStorage)

    this.uppy.on('restored', () => {
      // start all uploads again when file blobs are restored
      const { currentUploads } = this.uppy.getState()
      if (currentUploads) {
        Object.keys(currentUploads).forEach((uploadId) => {
          this.uppy.restore(uploadId, currentUploads[uploadId])
        })
      }
    })
  }
}<|MERGE_RESOLUTION|>--- conflicted
+++ resolved
@@ -235,23 +235,17 @@
       })
     })
 
-<<<<<<< HEAD
     this.uppy.on('file-removed', (file) => {
-      if (this.ServiceWorkerStore) this.ServiceWorkerStore.delete(file.id)
-      this.IndexedDBStore.delete(file.id)
-=======
-    this.uppy.on('file-removed', (fileID) => {
-      if (this.ServiceWorkerStore) {
-        this.ServiceWorkerStore.delete(fileID).catch((err) => {
+      if (this.ServiceWorkerStore) {
+        this.ServiceWorkerStore.delete(file.id).catch((err) => {
           this.uppy.log('[GoldenRetriever] Failed to remove file', 'warning')
           this.uppy.log(err)
         })
       }
-      this.IndexedDBStore.delete(fileID).catch((err) => {
+      this.IndexedDBStore.delete(file.id).catch((err) => {
         this.uppy.log('[GoldenRetriever] Failed to remove file', 'warning')
         this.uppy.log(err)
       })
->>>>>>> 34851eda
     })
 
     this.uppy.on('complete', ({ successful }) => {
