const Plugin = require('../core/Plugin')
const { toArray } = require('../core/Utils')
const Translator = require('../core/Translator')
const { h } = require('preact')

module.exports = class FileInput extends Plugin {
  constructor (uppy, opts) {
    super(uppy, opts)
    this.id = this.opts.id || 'FileInput'
    this.title = 'File Input'
    this.type = 'acquirer'

    const defaultLocale = {
      strings: {
        chooseFiles: 'Choose files'
      }
    }

    // Default options
    const defaultOptions = {
      target: null,
      allowMultipleFiles: true,
      pretty: true,
      inputName: 'files[]',
      locale: defaultLocale
    }

    // Merge default options with the ones set by user
    this.opts = Object.assign({}, defaultOptions, opts)

    this.locale = Object.assign({}, defaultLocale, this.opts.locale)
    this.locale.strings = Object.assign({}, defaultLocale.strings, this.opts.locale.strings)

    // i18n
    this.translator = new Translator({locale: this.locale})
    this.i18n = this.translator.translate.bind(this.translator)

    this.render = this.render.bind(this)
    this.handleInputChange = this.handleInputChange.bind(this)
    this.handleClick = this.handleClick.bind(this)
  }

  handleInputChange (ev) {
    this.uppy.log('[FileInput] Something selected through input...')

    const files = toArray(ev.target.files)

    files.forEach((file) => {
      this.uppy.addFile({
        source: this.id,
        name: file.name,
        type: file.type,
        data: file
      })
    })
  }

  handleClick (ev) {
    this.input.click()
  }

  render (state) {
    /* http://tympanus.net/codrops/2015/09/15/styling-customizing-file-inputs-smart-way/ */
    const hiddenInputStyle = {
      width: '0.1px',
      height: '0.1px',
      opacity: 0,
      overflow: 'hidden',
      position: 'absolute',
      zIndex: -1
    }

<<<<<<< HEAD
    const restrictions = this.uppy.opts.restrictions

    return <div class="uppy uppy-FileInput-container">
=======
    // empty value="" on file input, so that the input is cleared after a file is selected,
    // because Uppy will be handling the upload and so we can select same file
    // after removing — otherwise browser thinks it’s already selected
    return <div class="uppy-Root uppy-FileInput-container">
>>>>>>> 5fdd4437
      <input class="uppy-FileInput-input"
        style={this.opts.pretty && hiddenInputStyle}
        type="file"
        name={this.opts.inputName}
        onchange={this.handleInputChange}
<<<<<<< HEAD
        multiple={restrictions.maxNumberOfFiles !== 1}
        accept={restrictions.allowedFileTypes}
        ref={(input) => { this.input = input }} />
=======
        multiple={this.opts.allowMultipleFiles}
        ref={(input) => { this.input = input }}
        value="" />
>>>>>>> 5fdd4437
      {this.opts.pretty &&
        <button class="uppy-FileInput-btn" type="button" onclick={this.handleClick}>
          {this.i18n('chooseFiles')}
        </button>
      }
    </div>
  }

  install () {
    const target = this.opts.target
    if (target) {
      this.mount(target, this)
    }
  }

  uninstall () {
    this.unmount()
  }
}<|MERGE_RESOLUTION|>--- conflicted
+++ resolved
@@ -70,30 +70,21 @@
       zIndex: -1
     }
 
-<<<<<<< HEAD
     const restrictions = this.uppy.opts.restrictions
 
-    return <div class="uppy uppy-FileInput-container">
-=======
     // empty value="" on file input, so that the input is cleared after a file is selected,
     // because Uppy will be handling the upload and so we can select same file
     // after removing — otherwise browser thinks it’s already selected
     return <div class="uppy-Root uppy-FileInput-container">
->>>>>>> 5fdd4437
       <input class="uppy-FileInput-input"
         style={this.opts.pretty && hiddenInputStyle}
         type="file"
         name={this.opts.inputName}
         onchange={this.handleInputChange}
-<<<<<<< HEAD
         multiple={restrictions.maxNumberOfFiles !== 1}
         accept={restrictions.allowedFileTypes}
         ref={(input) => { this.input = input }} />
-=======
-        multiple={this.opts.allowMultipleFiles}
-        ref={(input) => { this.input = input }}
         value="" />
->>>>>>> 5fdd4437
       {this.opts.pretty &&
         <button class="uppy-FileInput-btn" type="button" onclick={this.handleClick}>
           {this.i18n('chooseFiles')}
