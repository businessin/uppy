const request = require('request')
// @ts-ignore
const purest = require('purest')({ request })
const logger = require('../../logger')
const adapter = require('./adapter')
const AuthError = require('../error')
const DRIVE_FILE_FIELDS = 'kind,id,name,mimeType,ownedByMe,permissions(role,emailAddress),size,modifiedTime,iconLink,thumbnailLink,teamDriveId'
const DRIVE_FILES_FIELDS = `kind,nextPageToken,incompleteSearch,files(${DRIVE_FILE_FIELDS})`
// using wildcard to get all 'drive' fields because specifying fields seems no to work for the /drives endpoint
const SHARED_DRIVE_FIELDS = '*'

class Drive {
  constructor (options) {
    this.authProvider = options.provider = Drive.authProvider
    options.alias = 'drive'
    options.version = 'v3'

    this.client = purest(options)
  }

  static get authProvider () {
    return 'google'
  }

  list (options, done) {
    const directory = options.directory || 'root'
    const query = options.query || {}

    let sharedDrivesPromise = Promise.resolve(undefined)

    const shouldListSharedDrives = directory === 'root' && !query.cursor
    if (shouldListSharedDrives) {
      sharedDrivesPromise = new Promise((resolve) => {
        this.client
          .query()
          .get('drives')
          .qs({ fields: SHARED_DRIVE_FIELDS })
          .auth(options.token)
          .request((err, resp) => {
            if (err) {
              logger.error(err, 'provider.drive.sharedDrive.error')
              return
            }
            resolve(resp)
          })
      })
    }

    const where = {
      fields: DRIVE_FILES_FIELDS,
      pageToken: query.cursor,
      q: `'${directory}' in parents and trashed=false`,
      includeItemsFromAllDrives: true,
      supportsAllDrives: true
    }

    const filesPromise = new Promise((resolve, reject) => {
      this.client
        .query()
        .get('files')
        .qs(where)
        .auth(options.token)
        .request((err, resp) => {
          if (err || resp.statusCode !== 200) {
            reject(this._error(err, resp))
            return
          }
          resolve(resp)
        })
    })

    Promise.all([sharedDrivesPromise, filesPromise])
      .then(
        ([sharedDrives, filesResponse]) => {
          const returnData = this.adaptData(
            filesResponse.body,
            sharedDrives && sharedDrives.body,
            options.uppy,
            directory,
            query
          )
          done(null, returnData)
        },
        (reqErr) => {
          logger.error(reqErr, 'provider.drive.list.error')
          done(reqErr)
        }
      )
  }

  stats ({ id, token }, done) {
    return this.client
      .query()
      .get(`files/${id}`)
      .qs({ fields: DRIVE_FILE_FIELDS, supportsAllDrives: true })
      .auth(token)
      .request(done)
  }

  download ({ id, token }, onData) {
    return this.client
      .query()
      .get(`files/${id}`)
      .qs({ alt: 'media', supportsAllDrives: true })
      .auth(token)
      .request()
      .on('data', onData)
      .on('end', () => onData(null))
      .on('error', (err) => {
        logger.error(err, 'provider.drive.download.error')
      })
  }

  thumbnail ({ id, token }, done) {
    return this.stats({ id, token }, (err, resp, body) => {
      if (err || resp.statusCode !== 200) {
        err = this._error(err, resp)
        logger.error(err, 'provider.drive.thumbnail.error')
        return done(err)
      }

      done(null, body.thumbnailLink ? request(body.thumbnailLink) : null)
    })
  }

  size ({ id, token }, done) {
    return this.stats({ id, token }, (err, resp, body) => {
      if (err || resp.statusCode !== 200) {
        err = this._error(err, resp)
        logger.error(err, 'provider.drive.size.error')
        return done(err)
      }
      done(null, parseInt(body.size))
    })
  }

<<<<<<< HEAD
  logout ({ token }, done) {
    return this.client
      .get('https://accounts.google.com/o/oauth2/revoke')
      .qs({ token })
      .request((err, resp) => {
        if (err || resp.statusCode !== 200) {
          logger.error(err, 'provider.drive.logout.error')
          done(this._error(err, resp))
          return
        }
        done(null, { revoked: true })
      })
  }

  adaptData (res, teamDrivesResp, uppy, directory, query) {
=======
  adaptData (res, sharedDrivesResp, uppy, directory, query) {
>>>>>>> 56eed5a8
    const adaptItem = (item) => ({
      isFolder: adapter.isFolder(item),
      icon: adapter.getItemIcon(item),
      name: adapter.getItemName(item),
      mimeType: adapter.getMimeType(item),
      id: adapter.getItemId(item),
      thumbnail: uppy.buildURL(adapter.getItemThumbnailUrl(item), true),
      requestPath: adapter.getItemRequestPath(item),
      modifiedDate: adapter.getItemModifiedDate(item),
      size: adapter.getItemSize(item),
      custom: {
        // @todo isTeamDrive is left for backward compatibility. We should remove it in the next
        // major release.
        isTeamDrive: adapter.isSharedDrive(item),
        isSharedDrive: adapter.isSharedDrive(item)
      }
    })

    const items = adapter.getItemSubList(res)
    const sharedDrives = sharedDrivesResp ? sharedDrivesResp.drives || [] : []

    const adaptedItems = sharedDrives.concat(items).map(adaptItem)

    return {
      username: adapter.getUsername(res),
      items: adaptedItems,
      nextPagePath: adapter.getNextPagePath(res, query, directory)
    }
  }

  _error (err, resp) {
    if (resp) {
      const errMsg = `request to ${this.authProvider} returned ${resp.statusCode}`
      return resp.statusCode === 401 ? new AuthError() : new Error(errMsg)
    }
    return err
  }
}

module.exports = Drive<|MERGE_RESOLUTION|>--- conflicted
+++ resolved
@@ -134,7 +134,6 @@
     })
   }
 
-<<<<<<< HEAD
   logout ({ token }, done) {
     return this.client
       .get('https://accounts.google.com/o/oauth2/revoke')
@@ -149,10 +148,7 @@
       })
   }
 
-  adaptData (res, teamDrivesResp, uppy, directory, query) {
-=======
   adaptData (res, sharedDrivesResp, uppy, directory, query) {
->>>>>>> 56eed5a8
     const adaptItem = (item) => ({
       isFolder: adapter.isFolder(item),
       icon: adapter.getItemIcon(item),
