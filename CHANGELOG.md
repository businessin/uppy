Our combined changelog and roadmap. It contains todos as well as dones.

Items can be optionally be tagged tagged by GitHub owner issue if discussion
happened / is needed.

Please add your entries in this format:

 - `- [ ] (<plugin name>|website|core|meta|build|test): <Present tense verb> <subject> \(<list of associated owners/gh-issues>\)`.

Following [SemVer spec item 4](http://semver.org/#spec-item-4),
we're `<1.0.0` and allowing ourselves to make breaking changes in minor
and patch levels.

In the current stage we aim to release a new version on the
first Monday of every new month.

## Backlog

Ideas that will be planned and find their way into a release at one point

- [ ] build: go through it together again, remove unnecessary commands, simplify (related to “clean up package.json”). Discuss how contributors might use it, add to contributing and/or readme (https://github.com/sapegin/social-likes/blob/next/Contributing.md#building-and-running-tests) (@arturi, @hedgerh, @kvz)
- [ ] build: look into using https://www.npmjs.com/package/npm-run-all instead of parallelshell
- [ ] build: minification of the bundle
- [ ] build: sourcemaps for everything (compiled es6->es5 module as well as bundle) (@arturi)
- [ ] core: Add polyfill for `fetch`
- [ ] core: Apply plugins when DOM elements aren't static (#25)
- [ ] core: consider `virtual-dom` + `main-loop` or `yo-yo` for rendering and state management
- [ ] core: Make sure Uppy works well in VR
- [ ] instagram: Add basic Instagram plugin example (#21)
- [ ] modal: Avoid duplicating event listeners
- [ ] modal: State: which tab is open? get parameters?
- [ ] presets: Add basic preset that mimics Transloadit's jQuery plugin (#28)
- [ ] test: checkout http://www.webpagetest.org, use it sometimes to test our website & Uppy?
- [ ] test: setup an HTML page with all sorts of crazy styles, resets & bootstrap to see what brakes Uppy (@arturi)
- [ ] tus: Add support tus 1.0 uploading capabilities (#3)
- [ ] website: Make cycling through taglines pretty (in terms of code and a nice animation or sth)
- [ ] website: Make a gif/video of Uppy Modal or DragDrop demo (drag & drop a few files -> upload happens)

## 0.0.5 (May 02, 2016)

- [ ] meta: Create an Uppy logo (@markstory)
- [ ] build: investigate Rollup someday, for tree-shaking and smaller dist https://github.com/substack/node-browserify/issues/1379#issuecomment-183383199, https://github.com/nolanlawson/rollupify
- [ ] core: Try to make Uppy work with React (add basic example) to remain aware of possible issues (@hedgerh), look at https://github.com/akiran/react-slick
- [ ] meta: Consider using <waffle.io> instead of Markdown task tracking. Some discussion [here](https://transloadit.slack.com/archives/general/p1455693654000062) (@hedgerh, @arturi, @tim-kos, @kvz)
- [ ] modal: polish on mobile
- [ ] website: scrollbars on code samples (can’t reproduce!) (@arturi)
- [ ] progressdrawer: let user cancel uploads in progress (@arturi)
- [ ] test: Let Travis use the Remote WebDriver instead of the Firefox WebDriver (https://docs.travis-ci.com/user/gui-and-headless-browsers/#Using-Sauce-Labs), so Saucelabs can run our acceptance tests against a bunch of real browsers. Local acceptance tests keep using Firefox

## 0.0.4 (April 04, 2016)

<<<<<<< HEAD
=======
- [ ] core: allow for continuous `acquiring`, even after all plugins have “run” (@arturi, @hedgerh)
>>>>>>> 06472496
- [ ] google: Add basic Google Drive plugin example (working both in Modal, as without, via `target: "div#on-my-page"` (@hedgerh)
- [ ] google: make use of http://server.uppy.io in examples; it's live now via Frey (@hedgerh)
- [ ] modal: `focus` on the first input field / button in tab panel (@arturi)
- [ ] modal: show selected files, show uploaded files preview in presenter (@arturi)
- [ ] progressdrawer: show file type names/icons for non-image files (@arturi)
- [ ] test: Get Firefox acceptance tests up and running both local and on Travis CI. Currently both failing on `StaleElementReferenceError: Element not found in the cache - perhaps the page has changed since it was looked up` https://travis-ci.org/transloadit/uppy/builds/121175389#L478
- [ ] test: Setup one modal/dragdrop acceptance test (@arturi)
- [x] test: Write one actual test (e.g. Multipart) (#2, #23, @hedgerh)
- [x] test: Switch to using Firefox for acceptable tests as Travis CI supports that (https://docs.travis-ci.com/user/gui-and-headless-browsers/#Using-xvfb-to-Run-Tests-That-Require-a-GUI) (@kvz)
- [x] test: Add acceptance tests to Travis so they are run on every change (@kvz)
- [x] allow for continuous `acquiring`, even after all plugins have “run” (@arturi, @hedgerh)
- [x] build: clean up package.json. We've accumulated duplication and weirdness by hacking just for our current problem without keeping a wider view of what was already there (@arturi)
- [x] build: fix browsersync & browserify double reloading issue (@arturi)
- [x] build: sourcemaps for examples (@arturi)
- [x] complete: `Complete` Plugin of type/stage: `presenter`. "You have successfully uploaded `3 files`". Button: Close modal. (@arturi)
- [x] core: allow for continuous `acquiring`, even after all plugins have “run” (@arturi, @hedgerh)
- [x] core: come up with a draft standard file format for internal file handling (@arturi)
- [x] core: Pluralize collections (locales, just l like plugins) (@kvz)
- [x] core: re-think running architecture: allow for `acquiring` while `uploading` (@arturi)
- [x] core: Rename `progress` to `progressindicator` (@kvz)
- [x] core: Rename `selecter` to `acquirer` (@kvz)
- [x] core: Rename `view` to `orchestrator` (@kvz)
- [x] core: start on component & event-based state management with `yo-yo` (@arturi)
- [x] dragdrop: Fix 405 Not Allowed, (error) handling when you press Upload with no files (#60, @arturi, thx @hpvd)
- [x] modal: `UppyModal [type=submit] { display: none }`, use Modal's own Proceed button to progress to next stage (@arturi)
- [x] modal: covert to component & event-based state management (@arturi)
- [x] modal: Make sure modal renders under one dom node — modal does, should everything else too? (@arturi, @hedgerh)
- [x] modal: refactor and improve (@arturi)
- [x] progressdrawer: implement basic version, show upload progress for individual files (@arturi)
- [x] progressdrawer: show previews for images (@arturi)
- [x] server: Add a deploy target for uppy-server so we can use it in demos (#39, @kvz)
- [x] test: Get saucelabs account https://saucelabs.com/beta/signup/OSS/None (@hedgerh)
- [x] test: Install chromedriver ()
- [x] tus: Resolve promise when all uploads are done or failed, not earlier (currently you get to see '1 file uploaded' and can close the modal while the upload is in progress) (@arturi)
- [x] website: Filter taglines (@kvz)
- [x] website: utilize browserify index exposers to rid ourselves of `../../../..` in examples (@kvz)

## 0.0.3 (March 01, 2016)

- [x] core: push out v0.0.3 (@kvz)
- [x] build: release-(major|minor|patch): git tag && npm publish (@kvz)
- [x] core: Allow users to set DOM elements or other plugins as targets (@arturi)
- [x] core: Create a progressbar/spinner/etc plugin (#18, @arturi)
- [x] core: Decide on how we ship default styles: separate css file, inline (@kvz, @hedgerh, @arturi, @tim-kos)
- [x] core: Decide on single-noun terminology (npm, umd, dist, package, cdn, module -> bundler -> bundle), and call it that through-out (@kvz)
- [x] core: throw an error when one Plugin is `.use`d twice. We don't support that now, and will result in very confusing behavior (@kvz)
- [x] dragdrop: Convert `DragDrop` to adhere to `Dummy`'s format, so it's compatible with the new Modal (@arturi)
- [x] google: Convert `GoogleDrive` to adhere to `Dummy`'s format, so it's compatible with the new Modal (@hedgerh)
- [x] modal: Add barely working Modal plugin that can be used as a target (#53, #50, @arturi)
- [x] modal: Improve Modal API (@arturi, @kvz)
- [x] modal: Make `ProgressBar` work with the new Modal (@kvz, @arturi)
- [x] modal: Make Modal prettier and accessible using Artur's research (@arturi)
- [x] modal: Make the Modal look like Harry's sketchup (@arturi)
- [x] modal: Rename FakeModal to Modal, deprecating our old one (@kvz)
- [x] modal: use classes instead of IDs and buttons instead of links (@arturi)
- [x] server: `package.json` (@hedgerh)
- [x] test: Fix and enable commented out `use plugins` & other core unit test (@arturi)

## 0.0.2 (February 11, 2016)

- [x] build: Use parallelshell and tweak browserify to work with templates (@arturi)
- [x] core: Add basic i18n support via `core.translate()` and locale loading (#47, @arturi)
- [x] core: implement a non-blocking `install` method (for Progressbar, for example)  (@arturi, @kvz)
- [x] core: Implement ejs or es6 templating (@arturi, @hedgerh)
- [x] core: Improve on `_i18n` support, add tests (#47, @arturi)
- [x] core: Integrate eslint in our build procedure and make Travis fail on errors found in our examples, Core and Plugins, such as `> 100` char lines (@kvz)
- [x] docs: Fix build-documentation.js crashes, add more docs to Utils and Translator (@arturi, @kvz)
- [x] dragdrop: Use templates, autoProceed setting, show progress (#50, #18, @arturi)
- [x] meta: Implement playground to test things in, templates in this case
- [x] server: Create a (barely) working uppy-server (#39, @hedgerh)
- [x] website: Fix Uppy deploys (postcss-svg problem) (@arturi, @kvz)

## 0.0.1 (December 20, 2015)

- [x] core: Individual progress (#24)
- [x] core: Setup basic Plugin system (#1, #4, #20)
- [x] core: Setup build System (#30, #13, @hedgerh)
- [x] dragdrop: Add basic DragDrop plugin example (#7)
- [x] dropbox: Add basic Dropbox plugin example (#31)
- [x] website: Add CSS Framework (#14)
- [x] website: Create Hexo site that also contains our playground (#5, #34, #12 #22, #44, #35, #15, #37, #40, #43)

## Component Owners:

Here are the go-to folks for each individual component or area of expertise:

- build (@hedgerh)
- complete (@hedgerh)
- core (@arturi)
- docs (@arturi)
- dragdrop (@arturi)
- dropbox (@hedgerh)
- google (@hedgerh)
- instagram (@hedgerh)
- meta (@kvz)
- modal (@hedgerh)
- presets (@arturi)
- server (@hedgerh)
- test (@arturi)
- tus (@arturi)
- website (@arturi)<|MERGE_RESOLUTION|>--- conflicted
+++ resolved
@@ -43,20 +43,16 @@
 - [ ] core: Try to make Uppy work with React (add basic example) to remain aware of possible issues (@hedgerh), look at https://github.com/akiran/react-slick
 - [ ] meta: Consider using <waffle.io> instead of Markdown task tracking. Some discussion [here](https://transloadit.slack.com/archives/general/p1455693654000062) (@hedgerh, @arturi, @tim-kos, @kvz)
 - [ ] modal: polish on mobile
+- [ ] modal: focus on the first input field / button in tab panel (@arturi)
+- [ ] presenter: make it work with new components/state (@arturi)
 - [ ] website: scrollbars on code samples (can’t reproduce!) (@arturi)
 - [ ] progressdrawer: let user cancel uploads in progress (@arturi)
 - [ ] test: Let Travis use the Remote WebDriver instead of the Firefox WebDriver (https://docs.travis-ci.com/user/gui-and-headless-browsers/#Using-Sauce-Labs), so Saucelabs can run our acceptance tests against a bunch of real browsers. Local acceptance tests keep using Firefox
 
 ## 0.0.4 (April 04, 2016)
 
-<<<<<<< HEAD
-=======
-- [ ] core: allow for continuous `acquiring`, even after all plugins have “run” (@arturi, @hedgerh)
->>>>>>> 06472496
 - [ ] google: Add basic Google Drive plugin example (working both in Modal, as without, via `target: "div#on-my-page"` (@hedgerh)
 - [ ] google: make use of http://server.uppy.io in examples; it's live now via Frey (@hedgerh)
-- [ ] modal: `focus` on the first input field / button in tab panel (@arturi)
-- [ ] modal: show selected files, show uploaded files preview in presenter (@arturi)
 - [ ] progressdrawer: show file type names/icons for non-image files (@arturi)
 - [ ] test: Get Firefox acceptance tests up and running both local and on Travis CI. Currently both failing on `StaleElementReferenceError: Element not found in the cache - perhaps the page has changed since it was looked up` https://travis-ci.org/transloadit/uppy/builds/121175389#L478
 - [ ] test: Setup one modal/dragdrop acceptance test (@arturi)
