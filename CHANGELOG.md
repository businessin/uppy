Our combined changelog and roadmap. It contains todos as well as dones.

Items can be optionally be tagged tagged by GitHub owner issue if discussion
happened / is needed.

Please add your entries in this format:

 - `- [ ] (<plugin name>|website|core|meta|build|test): <Present tense verb> <subject> \(<list of associated owners/gh-issues>\)`.

Following [SemVer spec item 4](http://semver.org/#spec-item-4),
we're `<1.0.0` and allowing ourselves to make breaking changes in minor
and patch levels.

In the current stage we aim to release a new version on the
last Friday of every new month.

## Backlog

Ideas that will be planned and find their way into a release at one point

- [ ] build: go over `package.json` together and clean up npm run scripts (@arturi, @hedgerh, @kvz)
- [ ] build: investigate Rollup someday, for tree-shaking and smaller dist https://github.com/substack/node-browserify/issues/1379#issuecomment-183383199, https://github.com/nolanlawson/rollupify, https://github.com/nolanlawson/rollup-comparison
- [ ] core: Decouple rendering from Plugins and try to make Uppy work with React (add basic example) to remain aware of possible issues (@hedgerh), look at https://github.com/akiran/react-slick, https://github.com/nosir/cleave.js
- [ ] core: Have base styles, be explicit about fonts, etc
- [ ] core: Make sure Uppy works well in VR
- [ ] dashboard: add ability to minimize Modal/Dashboard, while long upload is in progress? Uppy then becomes just a tiny progress indicator
- [ ] test: Human should check http://www.webpagetest.org and https://developers.google.com/web/tools/lighthouse/, use it sometimes to test website and Uppy. Will show response/loading times and other issues
- [ ] test: Human should test with real screen reader to identify accessibility problems
- [ ] test: Make Edge and Safari work via the tunnel so we can test localhost instead of uppy.io, and test the current build, vs the previous deploy that way
- [ ] test: setup an HTML page with all sorts of crazy styles, resets & bootstrap to see what brakes Uppy (@arturi)
- [ ] dependencies: es6-promise --> lie https://github.com/calvinmetcalf/lie ?
- [ ] core: accessibility research: https://chrome.google.com/webstore/detail/accessibility-developer-t/fpkknkljclfencbdbgkenhalefipecmb, http://khan.github.io/tota11y/
- [ ] core: see if it’s possible to add webworkers or use pica for thumbnail generation (@arturi)
- [ ] website: Would one really connect a own google drive or dropbox for testing purpose? => maybe one can give something like a testing account of google drive and dropbox to try uppy
- [ ] dashboard: maybe add perfect scrollbar https://github.com/noraesae/perfect-scrollbar (@arturi)
- [ ] ui: do we want https://github.com/kazzkiq/balloon.css ?
- [ ] core: consider adding presets, see https://github.com/cssinjs/jss-preset-default/blob/master/src/index.js (@arturi)
- [ ] dashboard: see if transitions can be fixed in Firefox — seem to be working fine, let’s check again someday (@arturi)
- [ ] uppy/uppy-server: Transfer files between providers (from instagram to Google drive for example).
- [ ] uppy/uppy-server: review websocket connection and throttling progress events (@arturi, @ifedapoolarewaju)
- [ ] uploaders: consider not showing progress updates from the server after an upload’s been paused (@arturi, @ifedapoolarewaju)
- [ ] image cropping on the client (#151)

## 1.0.0 Goals

What we need to do to release Uppy 1.0

- [ ] feature: restrictions: by size, number of files, file type [in progress]
- [ ] feature: improved UI for Provider, Google Drive and Instagram, grid/list views
- [ ] feature: finish the direct-to-s3 upload plugin and test it with the flow to then upload to :transloadit: afterwards. This is because this might influence the inner flow of the plugin architecture quite a bit
- [ ] feature: Uppy should work well with React/Redux. React (Native)
- [ ] feature: preset for Transloadit that mimics jQuery SDK
- [ ] QA: test how everything works together: user experience from `npm install` to production build with Webpack, using in React/Redux environment (npm pack)
- [ ] QA: test uppy server. benchmarks / stress test. multiple connections, different setups, large files. add metrics to Librato
- [ ] uppy-server: add uppy-server to main API service to scale it horizontally. for the standalone server, we could write the script to support multiple clusters. Not sure how required or neccessary this may be for Transloadit's API service.
- [ ] QA: test in multiple browsers and mobile devices, fix bugs
- [ ] QA: test with real screen reader to identify accessibility problems
- [ ] ui: refine UI, neat things up (if that’s even a word)
- [ ] refactoring: reduce size where possible, like, socket.io --> websockets (saves 20KB)
- [ ] refactoring: possibly add CSS-in-JS
- [ ] refactoring: possibly switch from Yo-Yo to Preact, because its more stable, solves a few issues we are struggling with (like onload/onunload being weird in yo-yo) and mature, “new standard”, larger community
- [ ] refactoring: webcam plugin
- [ ] refactoring: clean up code everywhere
- [ ] docs: on using plugins, all options, list of plugins, i18n
- [ ] uppy-server: better error handling, general cleanup (remove unused code. etc)
- [ ] uppy-server: security audit

maybe later:

- [ ] refactoring: possibly differentiate UI plugins from logic plugins, so that, say Tus plugin doesn’t include rendering stuff

# next
## 0.18.0

To be released: 2017-07-28.

- [ ] test: add https://github.com/pa11y/pa11y for automated accessibility testing (@arturi)
- [ ] webcam: look into simplifying / improving webcam plugin (@arturi, @goto-bus-stop)
- [ ] core: add error in file progress state? (@arturi)
- [ ] core: research !important styles to be immune to any environment/page. Maybe use smth like `postcss-safe-important`. Or increase specificity (with .Uppy) (@arturi)
- [ ] uppy-server: add uppy-server metrics to Librato (@ifedapoolarewaju)
- [ ] dashboard: error UI, question mark button, `core:error` (@arturi)
- [ ] uploaders: add direct-to-s3 upload plugin and test it with the flow to then upload to transloadit, stage 2, release (@goto-bus-stop)
- [ ] server: what if smth changed in GDrive while it was open in Uppy? refresh file list? (@ifedapoolarewaju)
- [ ] core: see if we can figure out css-in-js, while keeping non-random classnames (ideally prefixed) and useful preprocessor features. also see simple https://github.com/codemirror/CodeMirror/blob/master/lib/codemirror.css (@arturi, @goto-bus-stop)
- [ ] test: add tests for `npm install uppy` and running in different browsers, the real world use case (@arturi)
- [ ] provider: improve UI: add icons for file types? (@arturi)
- [ ] uppy: flag to upload all files, even `uploadComplete` ones (@arturi)
- [ ] transloadit: emit an event when an assembly is created (@goto-bus-stop)
<<<<<<< HEAD
- [ ] dashboard: flag to hide the upload button, for cases when you want to manually stat the upload (@arturi)
- [ ] webcam: add 1, 2, 3, smile! to webcam (@arturi #187)
=======
- [ ] transloadit: function option for file-dependent `params` (@goto-bus-stop)
- [ ] dashboard: flag to hide the upload button, for cases when you want to manually stat the upload (@arturi)
>>>>>>> 112f4d12

## 0.17.0 - 2017-07-02

- [x] core: restrictions — by file type, size, number of files (@arturi)
- [x] provider: improve UI: improve overall look, breadcrumbs, more responsive (@arturi)
- [ ] website: new demo video / gif (@arturi)
- [x] core: css-in-js demos, try template-css (@arturi @goto-bus-stop #239)
- [x] core: add `uppy.reset()` as discussed in #179 (@arturi)
- [x] core: add nanoraf https://github.com/yoshuawuyts/choo/pull/135/files?diff=unified (@goto-bus-stop, @arturi)
- [x] core: file type detection: archives, markdown (possible modules: file-type, identify-filetype) example: http://requirebin.com/?gist=f9bea9602030f1320a227cf7f140c45f, http://stackoverflow.com/a/29672957 (@arturi)
- [x] dashboard: make file icons prettier: https://uppy.io/images/blog/0.16/service-logos.png (@arturi, @nqst / #215)
- [x] fileinput: allow retriving fields/options from form (@arturi #153)
- [x] server: configurable server port (@ifedapoolarewaju)
- [x] server: support for custom providers (@ifedapoolarewaju)
- [x] statusbar: also show major errors, add “error” state (@goto-bus-stop)
- [x] statusbar: pre/postprocessing status updates in the StatusBar (@goto-bus-stop, #202)
- [x] statusbar: show status “Upload started...” when the remote upload has begun, but no progress events received yet (@arturi)
- [x] statusbar: work towards extracting StatusBar to a separate plugin, bundle that with Dashboard? (@goto-bus-stop, @arturi)
- [x] tus/uppy-server: Support metadata in remote tus uploads (@ifedapoolarewaju, @goto-bus-stop / #210)
- [x] uploaders: add direct-to-s3 upload plugin and test it with the flow to then upload to transloadit, stage 1, WIP (@goto-bus-stop)
- [x] uppy/uppy-server: Make a barely working Instagram Plugin (@ifedapoolarewaju / #21)
- [x] uppy/uppy-server: Make a barely working Instagram Plugin (@ifedapoolarewaju / #21)
- [x] uppy/uppy-server: allow google drive/dropbox non-tus (i.e multipart) remote uploads (@arturi, @ifedapoolarewaju / #205)
- [x] uppy/uppy-server: some file types cannot be downloaded/uploaded on google drive (e.g google docs). How to handle that? (@ifedapoolarewaju)
- [x] uppy: fix google drive uploads on mobile (double click issue) (@arturi)

## 0.16.2 - 2017-05-31

- [x] core: update prettier-bytes to fix the IE support issue https://github.com/Flet/prettier-bytes/issues/3 (@arturi)
- [x] core: use URL.createObjectURL instead of resizing thumbnails (@arturi, @goto-bus-stop / #199)
- [x] dashboard: Fix ETA when multiple files are being uploaded (@goto-bus-stop, #197)
- [x] transloadit: Fix receiving assembly results that are not related to an input file (@arturi, @goto-bus-stop / #201)
- [x] transloadit: Use the `tus_upload_url` to reliably link assembly results with their input files (@goto-bus-stop / #207)
- [x] transloadit: move user-facing strings into locale option (@goto-bus-stop / https://github.com/transloadit/uppy/commit/87a22e7ee37b6fa3754fa34868516a6700306b60)
- [x] webcam: Mute audio in realtime playback (@goto-bus-stop / #196)

## 0.16.1 - 2017-05-13

- [x] temporarily downgrade yo-yoify, until shama/yo-yoify#45 is resolved (@arturi / https://github.com/transloadit/uppy/commit/6292b96)

## 0.16.0

Released: 2017-05-12.
Theme: Transloadit integration, getting things in order.
Favorite Uppy Server version: 0.5.0.

- [x] uploaders: make sure uploads retry/resume if started when offline or disconnected, retry when back online / failed https://github.com/transloadit/uppy/pull/135 (@arturi, @ifedapoolarewaju)
- [x] transloadit: add basic (beta) version of Transloadit plugin (@goto-bus-stop, @kvz, @tim-kos / #28)
- [x] transloadit: emit an upload event w/ tl data when a file upload is complete (#191 @goto-bus-stop)
- [x] webcam: implement reading audio+video from Webcam (@goto-bus-stop / #175)
- [x] webcam: Make the webcam video fill the available space as much as possible (@goto-bus-stop / #190)
- [x] tus: Merge tus-js-client options with uppy-tus. Hence, enable custom headers support (@goto-bus-stop)
- [x] multipart/tus: Remove Promise.all() calls with unused results (@goto-bus-stop / #121)
- [x] dashboard: fix Dashboard modal close button position (@goto-bus-stop / #171)
- [x] core: pass through errors (@goto-bus-stop / #185)
- [x] core: accept a DOM element in `target:` option (@goto-bus-stop / #169)
- [x] core: Remove the last few potentially buggy uses of `document.querySelector` (@goto-bus-stop)
- [x] dashboard: Fix dashboard width when multiple instances exist (@goto-bus-stop / #184)
- [x] dashboard: add service logo / name to the selected file in file list (@arturi)
- [x] server: begin adding automated tests, maybe try https://facebook.github.io/jest (@ifedapoolarewaju)
- [x] server: add image preview / thumbnail for remote files, if its in the API of services ? (@ifedapoolarewaju)
- [x] server: research parallelizing downloading/uploading remote files: start uploading chunks right away, while still storing the file on disk (@ifedapoolarewaju)
- [x] server: delete file from local disk after upload is successful (@ifedapoolarewaju)
- [x] website: try on a Github ribbon http://tholman.com/github-corners/ (@arturi / #150)
- [x] website: different meta description for pages and post (@arturi)
- [x] server: well documented README (@ifedapoolarewaju)
- [x] react: [WIP] High-level React Components (@goto-bus-stop / #170)
- [x] core: add `uppy.close()` for tearing down an Uppy instance (@goto-bus-stop / #182)
- [x] core: replace `babel-preset-es2015-loose` by standard es2015 preset with `loose` option (@goto-bus-stop / #174)

## 0.15.0

Released: 2017-03-02.
Theme: Speeding and cleaning.
Favorite Uppy Server version: 0.4.0.

- [x] build: update dependencies and eslint-plugin-standard, nodemon --> onchange, because simpler and better options (@arturi)
- [x] build: fix `Function.caller` issue in `lib` which gets published to NPM package, add babel-plugin-yo-yoify (@arturi #158 #163)
- [x] provider: show error view for things like not being able to connect to uppy server should this be happening when uppy-server is unavailable http://i.imgur.com/cYJakc9.png (@arturi, @ifedapoolarewaju)
- [x] provider: loading indicator while the GoogleDrive / Dropbox files are loading (@arturi, @ifedapoolarewaju)
- [x] provider: logout link/button? (@arturi, @ifedapoolarewaju)
- [x] provider: fix breadcrumbs (@ifedapoolarewaju)
- [x] server: refactor local/remote uploads in tus, allow for pause/resume with remote upload (@arturi, @ifedapoolarewaju)
- [x] server: throttle progress updates sent through websockets, sometimes it can get overwhelming when uploads are fast (@ifedapoolarewaju)
- [x] server: pass file size from Google Drive / Dropbox ? (@ifedapoolarewaju)
- [x] server: return uploaded file urls (from Google Drive / Dropbox) ? (@ifedapoolarewaju)
- [x] server: research having less permissions, smaller auth expiration time for security (@ifedapoolarewaju)
- [x] dashboard: basic React component (@arturi)
- [x] core: experiment with `nanoraf` and `requestAnimationFrame` (@arturi)
- [x] core: add throttling of progress updates (@arturi)
- [x] dashobard: fix Missing `file.progress.bytesTotal` property  (@arturi #152)
- [x] dashboard: switch to prettier-bytes for more user-friendly progress updates (@arturi)
- [x] dashboard: fix `updateDashboardElWidth()` not firing in time, causing container width to be 0 (@arturi)
- [x] multipart: treat all 2xx responses as successful, return xhr object in `core:upload-success` (@arturi #156 #154)
- [x] dashboard: throttle StatusBar numbers, so they update only once a second (@arturi, @acconut)
- [x] dashboard: add titles to pause/resume/cancel in StatusBar (@arturi)
- [x] dashboard: precise `circleLength` and `stroke-dasharray/stroke-dashoffset` calculation for progress circles on FileItem (@arturi)
- [x] dashboard: don’t show per-file detailed progress by default — too much noise (@arturi)
- [x] website: blog post and images cleanup (@arturi)

## 0.14.0

Released: January 27, 2017.
Theme: The new 13: Responsive Dashboard, Standalone & Pluggable Server, Dropbox.
Uppy Server version: 0.3.0.

- [x] dashboard: use `isWide` prop/class instead of media queries, so that compact/mobile version can be used in bigger screens too (@arturi)
- [x] dashboard: basic “list” view in addition to current “grid” view (@arturi)
- [x] dashboard: more icons for file types (@arturi)
- [x] dashboard: add totalSize and totalUploadedSize to StatusBar (@arturi)
- [x] dashboard: figure out where to place Informer, accounting for StatusBar — over the StatusBar for now (@arturi)
- [x] dashboard: add `<progress>` element for progressbar, like here https://overcast.fm/+BtuxMygVg/. Added hidden for now, for semantics/accessibility (@arturi)
- [x] dragdrop: show number of selected files, remove upload btn (@arturi)
- [x] build: exclude locales from build (@arturi)
- [x] core: i18n for each plugin in options — local instead of global (@arturi)
- [x] core: add default pluralization (can be overrinden in plugin options) to Translator (@arturi)
- [x] core: use yo-yoify to solve [Function.caller / strict mode issue](https://github.com/shama/bel#note) and make our app faster/smaller by transforming template strings into pure and fast document calls (@arturi)
- [x] server: a pluggable uppy-server (express / koa for now) (@ifedapoolarewaju)
- [x] server: standalone uppy-server (@ifedapoolarewaju)
- [x] server: Integrate dropbox plugin (@ifedapoolarewaju)
- [x] server: smooth authentication: after auth you are back in your app where you left, no page reloads (@ifedapoolarewaju)
- [x] tus: fix upload progress from uppy-server (@arturi, @ifedapoolarewaju)
- [x] core: basic React component — DnD (@arturi)
- [x] core: fix support for both ES6 module import and CommonJS requires with `add-module-exports` babel plugin (@arturi)

## 0.13.0

To be released: December 23, 2016.
Theme: The release that wasn't 🎄.

## 0.12.0

Released: November 25, 2016.
Theme: Responsive. Cancel. Feedback. ES6 Server.
Uppy Server version: 0.2.0.

- [x] meta: write 0.12 release blog post (@arturi)
- [x] core: figure out import/require for core and plugins — just don’t use spread for plugins (@arturi)
- [x] meta: create a demo video, showcasing Uppy Dashboard for the main page, like https://zeit.co/blog/next (@arturi)
- [x] meta: update Readme, update screenshot (@arturi)
- [x] server: add pre-commit and lint-staged (@arturi)
- [x] server: re-do build setup: building at `deploy` and `prepublish` when typing `npm run release:patch` 0.0.1 -> 0.0.2 (@ifedapoolarewaju)
- [x] server: re-do build setup: es6 `src` -> es5 `lib` (use plugin packs from Uppy)
- [x] server: re-do build setup: `eslint --fix ./src` via http://standardjs.com (@ifedapoolarewaju)
- [x] server: re-do build setup: `babel-node` or `babel-require` could do realtime transpiling for development (how does that hook in with e.g. `nodemon`?) (@ifedapoolarewaju)
- [x] server: refacor: remove/reduce file redundancy (@ifedapoolarewaju)
- [x] server: error handling: 404 and 401 error handler (@ifedapoolarewaju)
- [x] server: bug fix: failing google drive (@ifedapoolarewaju)
- [x] webcam: stop using the webcam (green light off) after the picture is taken / tab is hidden (@arturi)
- [x] core: allow usage without `new`, start renaming `Core()` to `Uppy()` in examples (@arturi)
- [x] core: api — consider Yosh’s feedback and proposals https://gist.github.com/yoshuawuyts/b5e5b3e7aacbee85a3e61b8a626709ab, come up with follow up questions (@arturi)
- [x] dashboard: local mode — no acquire plugins / external services, just DnD — ActionBrowseTagline (@arturi)
- [x] dashboard: only show pause/resume when tus is used (@arturi)
- [x] dashboard: cancel uploads button for multipart (@arturi)
- [x] dashboard: responsive design — stage 1 (@arturi)
- [x] meta: write 0.11 release blog post (@arturi)

## 0.11.0

Released: November 1, 2016. Releasemaster: Artur.
Theme: StatusBar and API docs.

- [x] core: log method should have an option to throw error in addition to just logging (@arturi)
- [x] experimental: PersistentState plugin that saves state to localStorage — useful for development (@arturi)
- [x] dashboard: implement new StatusBar with progress and pause/resume buttons https://github.com/transloadit/uppy/issues/96#issuecomment-249401532 (@arturi)
- [x] dashboard: attempt to throttle StatusBar, so it doesn’t re-render too often (@arturi)
- [x] dashboard: refactor — only load one acquire panel at a time (activeAcquirer or empty), change focus behavior, utilize onload/onunload
- [x] experimental: create a Dashboard UI for Redux refactor (@hedgerh)
- [x] dashboard: make trigger optional — not needed when rendering inline (@arturi)
- [x] fileinput: pretty input element #93 (@arturi)
- [x] meta: document current Uppy architecture and question about the future (@arturi, @hedgerh)
- [x] test: see about adding tests for autoProceed: true (@arturi)
- [x] website: and ability to toggle options in Dashboard example: inline/modal, autoProceed, which plugins are enabled #89 (@arturi)
- [x] website: finish https upgrade for uppy.io, uppy-server and tus, set up pingdom notifications (@arturi, @kvz, @hedgerh)
- [x] website: update guide, API docs and main page example to match current actual API (@arturi)
- [x] uppy-server: Make uppy server have dynamic controllers (@hedgerh)

## 0.10.0

Released: Septermber 23, 2016. Releasemaster: Artur.
Theme: Getting together.

- [x] core: expose some events/APIs/callbacks to the user: `onFileUploaded`, `onFileSelected`, `onAllUploaded`, `addFile` (or `parseFile`), open modal... (@arturi, @hedgerh)
- [x] core: how would Uppy work without the UI, if one wants to Uppy to just add files and upload, while rendering preview and UI by themselves #116 — discussion Part 1 (@arturi, @hedgerh)
- [x] core: refactor towards react compatibility as discussed in https://github.com/transloadit/uppy/issues/110 (@hedgerh)
- [x] core: CSS modules? allow bundling of CSS in JS for simple use in NPM? See #120#issuecomment-242455042, try https://github.com/rtsao/csjs — verdict: not yet, try again later (@arturi, @hedgerh)
- [x] core: try Web Workers and FileReaderSync for image resizing again — still slow, probably message payload between webworker and regular thread is huge (@arturi)
- [x] core: i18n strings should extend default en_US dictionary — if a certain string in not available in German, English should be displayed (@arturi)
- [x] dashboard: refactor to smaller components, pass props down (@arturi)
- [x] dashboard: option to render Dashboard inline instead of a modal dialog (@arturi)
- [x] dashboard: global circular progress bar, try out different designs for total upload speed and ETA (@arturi)
- [x] dashboard: show total upload speed and ETA, for all files (@arturi)
- [x] dashboard: copy link to uploaded file button, cross-browser (@arturi) (http://i.imgur.com/b1Io34n.png) (@arturi)
- [x] dashobard: refreshed design and grand refactor (@arturi)
- [x] dashboard: improve file paste the best we can http://stackoverflow.com/a/22940020 (@arturi)
- [x] provider: abstract google drive into provider plugin for reuse (@hedgerh)
- [x] google drive: improve UI (@hedgerh)
- [x] tus: add `resumable` capability flag (@arturi)
- [x] tus: start fixing pause/resume issues and race conditions (@arturi)
- [x] test: working Uppy example on Require Bin — latest version straight from NPM http://requirebin.com/?gist=54e076cccc929cc567cb0aba38815105 (@arturi @acconut)
- [x] meta: update readme docs, add unpkg CDN links (https://unpkg.com/uppy/dist/uppy.min.css) (@arturi)
- [x] meta: write 0.10 release blog post (@arturi)

## 0.9.0

Released: August 26, 2016. Releasemaster: Harry.

Theme: Making Progress, Then Pause & Resume.

- [x] dashboard: informer interface: message when all uploads are "done" (@arturi)
- [x] meta: write 0.9 release blog post (@hedgerh)
- [x] webcam: a barely working webcam record & upload (@hedgerh)
- [x] metadata: Uppy + tus empty metadata value issue in Safari https://github.com/tus/tus-js-client/issues/41 --> tus issue — nailed down, passed to @acconut (@arturi, @acconut)
- [x] core: experiment with switching to `virtual-dom` in a separate branch; experiment with rollup again (@arturi)
- [x] core: figure out race conditions (animations not completing because file div gets re-added to the dom each time) with `yo-yo`/`morphdom` https://github.com/shama/bel/issues/26#issuecomment-238004130 (@arturi)
- [x] core: switch to https://github.com/sethvincent/namespace-emitter — smaller, allows for `on('*')` (@arturi)
- [x] dashboard: add aria-labels and titles everywhere to improve accessibility #114 (@arturi)
- [x] dashboard: file name + extension should fit on two lines, truncate in the middle (maybe https://developer.mozilla.org/en-US/docs/Web/API/CanvasRenderingContext2D/measureText) (@arturi)
- [x] dashboard: implement a circular progress indicator on top of the fileItem with play/pause (@arturi)
- [x] dashboard: refactor to smaller components, as discussed in #110 (@arturi)
- [x] dashboard: show upload remaining time and speed, option to disable (@arturi)
- [x] google drive: refactor to smaller components, as discussed in #110 (@hedgerh)
- [x] meta: reach out to choo author (@arturi)
- [x] meta: write 0.8 release blog post (@arturi)
- [x] metadata: add labels to fields in fileCard (@arturi)
- [x] metadata: the aftermath — better UI (@arturi)
- [x] test: Get IE6 on Win XP to run Uppy and see it fall back to regular form upload #108 (@arturi)
- [x] test: refactor tests, add DragDrop back (@arturi)
- [x] tus: update uppy to tus-js-client@1.2.1, test on requirebin (@arturi)
- [x] tus: add ability to pause/resume all uploads at once (@arturi)
- [x] tus: add ability to pause/resume upload (@arturi)

## 0.8.0

Released: July 29, 2016. Releasemaster: Artur.
Theme: The Webcam Edition.

- [x] core: fix bug: no meta information from uppy-server files (@hedgerh)
- [x] core: fix bug: uppy-server file is treated as local and directly uploaded (@hedgerh)
- [x] uppy-server: hammering out websockets/oauth (@hedgerh, @acconut)
- [x] debugger: introduce MagicLog as a way to debug state changes in Uppy (@arturi)
- [x] modifier: A MetaData plugin to supply meta data (like width, tag, filename, user_id) (@arturi)
- [x] modifier: pass custom metadata with non-tus-upload. Maybe mimic meta behavior of tus here, too (@arturi)
- [x] modifier: pass custom metadata with tus-upload with tus-js-client (@arturi)
- [x] webcam: initial version: webcam light goes on (@hedgerh)
- [x] progress: better icons, styles (@arturi)
- [x] core: better mime/type detection (via mime + extension) (@arturi)
- [x] core: add deep-freeze to getState so that we are sure we are not mutating state accidentally (@arturi)
- [x] meta: release “Uppy Begins” post (@arturi @kvz)
- [x] meta: better readme on GitHub and NPM (@arturi)
- [x] test: add pre-commit & lint-staged (@arturi)
- [x] test: add next-update https://www.npmjs.com/package/next-update to check if packages we use can be safely updated (@arturi)
- [x] website: blog polish — add post authors and their gravatars (@arturi)
- [x] dashboard: UI revamp, more prototypes, background image, make dashboard nicer (@arturi)
- [x] dashboard: try a workflow where import from external service slides over and takes up the whole dashboard screen (@arturi)
- [x] modal: merge modal and dashboard (@arturi)

## 0.7.0

Released: July 11, 2016.
Theme: Remote Uploads, UI Redesign.

- [x] core: Investigate if there is a way to manage an oauth dialog and not navigate away from Uppy; Put entire(?) state into oauth redirect urls / LocalStorage with an identifier ? (@hedgerh)
- [x] core: Rethink UI: Part I (interface research for better file selection / progress representation) (@arturi)
- [x] core: let user cancel uploads in progress (@arturi)
- [x] core: resize image file previews (to 100x100px) for performance (@arturi)
- [x] server: add tus-js-client when it's node-ready (@hedgerh)
- [x] server: make uppy-server talk to uppy-client in the browser, use websockets. (@hedgerh)
- [x] dashboard: new “workspace” plugin, main area that allows for drag & drop and shows progress/actions on files, inspired by ProgressDrawer
- [x] website: add new logos and blog (@arturi)
- [x] drive: Return `cb` after writing all files https://github.com/transloadit/uppy-server/commit/4f1795bc55869fd098a5c81a80edac504fa7324a#commitcomment-17385433 (@hedgerh)
- [x] server: Make Google Drive files to actually upload to the endpoint (@hedgerh)
- [x] build: browsersync does 3 refreshes, can that be one? should be doable via cooldown/debounce? -> get rid of require shortcuts (@arturi)
- [x] build: regular + min + gzipped versions of the bundle (@arturi)
- [x] build: set up a simple and quick dev workflow — watch:example (@arturi)

## 0.6.4

Released: June 03, 2016.
Theme: The aim low release.

- [x] build: minification of the bundle (@arturi)
- [x] build: revisit sourcemaps for production. can we have them without a mandatory extra request?
- [x] build: supply Uppy es5 and es6 entry points in npm package (@arturi)
- [x] build: switch to https://www.npmjs.com/package/npm-run-all instead of parallelshell (@arturi)
- [x] drive: Make sure uppy-server does not explode on special file types: https://dl.dropboxusercontent.com/s/d4dbxitjt8clo50/2016-05-06%20at%2022.41.png (@hedgerh)
- [x] modal: accessibility. focus on the first input field / button in tab panel (@arturi)
- [x] progressdrawer: figure out crazy rerendering of previews by yoyo/bel: https://github.com/shama/bel/issues/26, https://github.com/shama/bel/issues/27 (@arturi)
- [x] core: substantial refactor of mount & rendering (@arturi)
- [x] core: better state change logs for better debugging (@arturi)
- [x] progressdrawer: improve styles, add preview icons for all (@arturi)
- [x] server: Start implementing the `SERVER-PLAN.md`, remote files should be added to `state.files` and marked as `remote` (@hedgerh)
- [x] test: Add pass/fail Saucelabs flag to acceptance tests (@arturi)
- [x] website: Polish Saucelabs stats (social badge + stats layout) (@arturi)
- [x] meta: Create Uppy logos (@markstory)
- [x] website: fix examples and cleanup (@arturi)
- [x] website: Add Saucelabs badges to uppy.io (@kvz)
- [x] website: fix disappearing icons issue, `postcss-inline-svg` (@arturi)

## 0.0.5

Released: May 07, 2016.
Theme: Acceptance tests and Google Drive Polish.

- [x] test: Wire saucelabs and travis togeteher, make saucelabs fail fatal to travis builds
- [x] test: Add `addFile`-hack so we can have acceptance tests on Safari as well as Edge (@arturi)
- [x] drive: possible UI polish (@hedgerh)
- [x] drive: write files to filesystem correctly (@hedgerh)
- [x] test: Fix 15s timeout image.jpg (@arturi)
- [x] test: Sign up for Browserstack.com Live account so we can check ourselves what gives and verify saucelabs isn't to blame (@arturi) <-- Turns out, Saucelabs already does that for us
- [x] test: Get tests to pass Latest version of Internet Explorer (Windows 10), Safari (OSX), Firefox (Linux), Opera (Windows 10) (@arturi) <-- IE 10, Chrome, Firefox on Windows and Linux, but not Safari and Microsoft Edge — Selenium issues
- [x] test: Get saucelabs to show what gives (errors, screenshots, anything) (@arturi)
- [x] build: sourcemaps for local development (@arturi) <-- Not adding it in production to save the extra request. For local dev, this was added already via Browserify
- [x] core: Add polyfill for `fetch` (@hedgerh)
- [x] core: Apply plugins when DOM elements aren't static (#25)
- [x] core: figure out the shelf thing https://transloadit.slack.com/archives/uppy/p1460054834000504 https://dl.dropboxusercontent.com/s/ypx6a0a82s65o0z/2016-04-08%20at%2010.38.png (@arturi, @hedgerh)
- [x] core: reduce the monstrous 157.74Kb prebuilt bundle footprint https://dl.dropboxusercontent.com/s/ypx6a0a82s65o0z/2016-04-08%20at%2010.38.png <-- we see no way to optimize at this stage
- [x] drive: add breadcrumb navigation (@hedgerh)
- [x] drive: convert google docs to office format (@hedgerh)
- [x] modal: Avoid duplicating event listeners <-- deprecated by yoyo
- [x] progressbar: make it great again (@arturi)
- [x] progressdrawer: figure out why the whole list is replaced with every update (dom diff problems) (@arturi)
- [x] test: Let Travis use the Remote WebDriver instead of the Firefox WebDriver (https://docs.travis-ci.com/user/gui-and-headless-browsers/#Using-Sauce-Labs), so Saucelabs can run our acceptance tests against a bunch of real browsers. Local acceptance tests keep using Firefox <-- need to add command to Travis (@arturi)
- [x] test: Move failing multipart test back from `v0.0.5` dir, make it pass (@arturi)
- [x] tus: Add support tus 1.0 uploading capabilities (#3) <-- works!
- [x] website: Make cycling through taglines pretty (in terms of code and a nice animation or sth) (@arturi)
- [x] website: Move the activity feed from http://uppy.io/stats to the Uppy homepage (@arturi)
- [x] website: Polish http://uppy.io/stats and undo its CSS crimes (@arturi)

## 0.0.4

Released: April 13, 2016.

- [x] server: Upgrade to 0.0.4 (@kvz)
- [x] drive: Add Google Drive plugin unit test (@hedgerh)
- [x] drive: Add a barely working Google Drive example (without Modal, via e.g. `target: "div#on-my-page"`) (@hedgerh)
- [x] drive: Make sure http://server.uppy.io is targeted on uppy.io; and localhost is targeted elsewhere (also see https://github.com/hughsk/envify) (@kvz)
- [x] test: Setup one modal/dragdrop acceptance test (@arturi)
- [x] drive: Make sure http://server.uppy.io is targeted on uppy.io; and localhost is targeted elsewhere (also see https://github.com/hughsk/envify) (@kvz)
- [x] website: Add a http://uppy.io/stats page that inlines disc.html as well as displays the different bundle sizes, and an activity feed (@kvz)
- [x] dragdrop: refactor & improve (@arturi)
- [x] website: fix i18n & DragDrop examples (@arturi)
- [x] website: Provide simple roadmap in examples (#68, @kvz)
- [x] website: Upgrade Hexo (@kvz)
- [x] test: Make failing acceptance tests fatal (@kvz)
- [x] allow for continuous `acquiring`, even after all plugins have “run” (@arturi, @hedgerh)
- [x] build: clean up package.json. We've accumulated duplication and weirdness by hacking just for our current problem without keeping a wider view of what was already there (@arturi)
- [x] build: fix browsersync & browserify double reloading issue (@arturi)
- [x] build: sourcemaps for examples (@arturi)
- [x] complete: `Complete` Plugin of type/stage: `presenter`. "You have successfully uploaded `3 files`". Button: Close modal. (@arturi)
- [x] core: allow for continuous `acquiring`, even after all plugins have “run” (@arturi, @hedgerh)
- [x] core: come up with a draft standard file format for internal file handling (@arturi)
- [x] core: Pluralize collections (locales, just l like plugins) (@kvz)
- [x] core: re-think running architecture: allow for `acquiring` while `uploading` (@arturi)
- [x] core: Rename `progress` to `progressindicator` (@kvz)
- [x] core: Rename `selecter` to `acquirer` (@kvz)
- [x] core: Rename `view` to `orchestrator` (@kvz)
- [x] core: start on component & event-based state management with `yo-yo` (@arturi)
- [x] core: Upgrade from babel5 -> babel6 (@kvz)
- [x] dragdrop: Fix 405 Not Allowed, (error) handling when you press Upload with no files (#60, @arturi, thx @hpvd)
- [x] modal: `UppyModal [type=submit] { display: none }`, use Modal's own Proceed button to progress to next stage (@arturi)
- [x] modal: covert to component & event-based state management (@arturi)
- [x] modal: Make sure modal renders under one dom node — should everything else too? (@arturi, @hedgerh)
- [x] modal: refactor and improve (@arturi)
- [x] progressdrawer: show link to the uploaded file (@arturi)
- [x] progressdrawer: show file type names/icons for non-image files (@arturi)
- [x] progressdrawer: show uploaded files, display uploaded/selected count, disable btn when nothing selected (@arturi)
- [x] progressdrawer: implement basic version, show upload progress for individual files (@arturi)
- [x] progressdrawer: show previews for images (@arturi)
- [x] server: Add a deploy target for uppy-server so we can use it in demos (#39, @kvz)
- [x] test: Add a passing dummy i18n acceptance test, move failing multipart test to `v0.5.0` dir (@kvz)
- [x] test: Add acceptance tests to Travis so they are run on every change (@kvz)
- [x] test: Get Firefox acceptance tests up and running both local and on Travis CI. Currently both failing on `StaleElementReferenceError: Element not found in the cache - perhaps the page has changed since it was looked up` https://travis-ci.org/transloadit/uppy/builds/121175389#L478
- [x] test: Get saucelabs account https://saucelabs.com/beta/signup/OSS/None (@hedgerh)
- [x] test: Install chromedriver ()
- [x] test: Switch to using Firefox for acceptable tests as Travis CI supports that (https://docs.travis-ci.com/user/gui-and-headless-browsers/#Using-xvfb-to-Run-Tests-That-Require-a-GUI) (@kvz)
- [x] test: Write one actual test (e.g. Multipart) (#2, #23, @hedgerh)
- [x] tus: Resolve promise when all uploads are done or failed, not earlier (currently you get to see '1 file uploaded' and can close the modal while the upload is in progress) (@arturi)
- [x] website: Filter taglines (@kvz)
- [x] website: utilize browserify index exposers to rid ourselves of `../../../..` in examples (@kvz)

## 0.0.3

Released: March 01, 2016.

- [x] core: push out v0.0.3 (@kvz)
- [x] build: release-(major|minor|patch): git tag && npm publish (@kvz)
- [x] core: Allow users to set DOM elements or other plugins as targets (@arturi)
- [x] core: Create a progressbar/spinner/etc plugin (#18, @arturi)
- [x] core: Decide on how we ship default styles: separate css file, inline (@kvz, @hedgerh, @arturi, @tim-kos)
- [x] core: Decide on single-noun terminology (npm, umd, dist, package, cdn, module -> bundler -> bundle), and call it that through-out (@kvz)
- [x] core: throw an error when one Plugin is `.use`d twice. We don't support that now, and will result in very confusing behavior (@kvz)
- [x] dragdrop: Convert `DragDrop` to adhere to `Dummy`'s format, so it's compatible with the new Modal (@arturi)
- [x] drive: Convert `GoogleDrive` to adhere to `Dummy`'s format, so it's compatible with the new Modal (@hedgerh)
- [x] modal: Add barely working Modal plugin that can be used as a target (#53, #50, @arturi)
- [x] modal: Improve Modal API (@arturi, @kvz)
- [x] modal: Make `ProgressBar` work with the new Modal (@kvz, @arturi)
- [x] modal: Make Modal prettier and accessible using Artur's research (@arturi)
- [x] modal: Make the Modal look like Harry's sketchup (@arturi)
- [x] modal: Rename FakeModal to Modal, deprecating our old one (@kvz)
- [x] modal: use classes instead of IDs and buttons instead of links (@arturi)
- [x] server: `package.json` (@hedgerh)
- [x] test: Fix and enable commented out `use plugins` & other core unit test (@arturi)

## 0.0.2

Released: February 11, 2016.

- [x] build: Use parallelshell and tweak browserify to work with templates (@arturi)
- [x] core: Add basic i18n support via `core.translate()` and locale loading (#47, @arturi)
- [x] core: implement a non-blocking `install` method (for Progressbar, for example)  (@arturi, @kvz)
- [x] core: Implement ejs or es6 templating (@arturi, @hedgerh)
- [x] core: Improve on `_i18n` support, add tests (#47, @arturi)
- [x] core: Integrate eslint in our build procedure and make Travis fail on errors found in our examples, Core and Plugins, such as `> 100` char lines (@kvz)
- [x] docs: Fix build-documentation.js crashes, add more docs to Utils and Translator (@arturi, @kvz)
- [x] dragdrop: Use templates, autoProceed setting, show progress (#50, #18, @arturi)
- [x] meta: Implement playground to test things in, templates in this case
- [x] server: Create a (barely) working uppy-server (#39, @hedgerh)
- [x] website: Fix Uppy deploys (postcss-svg problem) (@arturi, @kvz)

## 0.0.1

Released: December 20, 2015.

- [x] core: Individual progress (#24)
- [x] core: Setup basic Plugin system (#1, #4, #20)
- [x] core: Setup build System (#30, #13, @hedgerh)
- [x] dragdrop: Add basic DragDrop plugin example (#7)
- [x] dropbox: Add basic Dropbox plugin example (#31)
- [x] website: Add CSS Framework (#14)
- [x] website: Create Hexo site that also contains our playground (#5, #34, #12 #22, #44, #35, #15, #37, #40, #43)<|MERGE_RESOLUTION|>--- conflicted
+++ resolved
@@ -87,13 +87,10 @@
 - [ ] provider: improve UI: add icons for file types? (@arturi)
 - [ ] uppy: flag to upload all files, even `uploadComplete` ones (@arturi)
 - [ ] transloadit: emit an event when an assembly is created (@goto-bus-stop)
-<<<<<<< HEAD
 - [ ] dashboard: flag to hide the upload button, for cases when you want to manually stat the upload (@arturi)
 - [ ] webcam: add 1, 2, 3, smile! to webcam (@arturi #187)
-=======
 - [ ] transloadit: function option for file-dependent `params` (@goto-bus-stop)
 - [ ] dashboard: flag to hide the upload button, for cases when you want to manually stat the upload (@arturi)
->>>>>>> 112f4d12
 
 ## 0.17.0 - 2017-07-02
 
